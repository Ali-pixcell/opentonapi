package api

import (
	"context"
<<<<<<< HEAD
	"errors"
=======
	"encoding/json"

	"github.com/tonkeeper/tongo"

>>>>>>> 24326bb4
	"github.com/tonkeeper/opentonapi/pkg/core"
	"github.com/tonkeeper/opentonapi/pkg/oas"
)

func (h Handler) GetNftItemsByAddresses(ctx context.Context, req oas.OptGetNftItemsByAddressesReq) (oas.GetNftItemsByAddressesRes, error) {
	if len(req.Value.AccountIds) == 0 {
		return &oas.BadRequest{Error: "empty list of ids"}, nil
	}
	accounts := make([]tongo.AccountID, len(req.Value.AccountIds))
	var err error
	for i := range req.Value.AccountIds {
		accounts[i], err = tongo.ParseAccountID(req.Value.AccountIds[i])
		if err != nil {
			return &oas.BadRequest{Error: err.Error()}, nil
		}
	}
	items, err := h.storage.GetNFTs(ctx, accounts)
	if err != nil {
		return &oas.InternalError{Error: err.Error()}, nil
	}
	var result oas.NftItems
	for _, i := range items {
		result.NftItems = append(result.NftItems, convertNFT(i, h.addressBook, h.previewGenerator))
	}
	return &result, nil
}

func (h Handler) GetNftItemsByOwner(ctx context.Context, params oas.GetNftItemsByOwnerParams) (oas.GetNftItemsByOwnerRes, error) {
	account, err := tongo.ParseAccountID(params.AccountID)
	if err != nil {
		return &oas.BadRequest{Error: err.Error()}, nil
	}
	ids, err := h.storage.SearchNFTs(ctx,
		nil,
		&core.Filter[tongo.AccountID]{Value: account},
		params.IndirectOwnership.Value,
		false, //todo: enable after reindexing
		params.Limit.Value,
		params.Offset.Value)
	if err != nil {
		return &oas.InternalError{Error: err.Error()}, nil
	}
	var result oas.NftItems
	if len(ids) == 0 {
		return &result, nil
	}
	items, err := h.storage.GetNFTs(ctx, ids)
	if err != nil {
		return &oas.InternalError{Error: err.Error()}, nil
	}
	for _, i := range items {
		result.NftItems = append(result.NftItems, convertNFT(i, h.addressBook, h.previewGenerator))
	}
	return &result, nil
}

func (h Handler) GetNftCollections(ctx context.Context, params oas.GetNftCollectionsParams) (oas.GetNftCollectionsRes, error) {
	collections, err := h.storage.GetNftCollections(ctx, &params.Limit.Value, &params.Offset.Value)
	if err != nil {
		return &oas.InternalError{Error: err.Error()}, nil
	}
	var collectionsRes oas.NftCollections
	for _, collection := range collections {
<<<<<<< HEAD
		col := convertNftCollection(collection)
=======
		col := convertNftCollection(collection, h.addressBook)
		if collection.Metadata == nil {
			collectionsRes.NftCollections = append(collectionsRes.NftCollections, col)
			continue
		}
		var metadata oas.OptNftCollectionMetadata
		err = json.Unmarshal(collection.Metadata, &metadata)
		if err == nil {
			col.Metadata = metadata
		}
>>>>>>> 24326bb4
		collectionsRes.NftCollections = append(collectionsRes.NftCollections, col)
	}
	return &collectionsRes, nil
}

func (h Handler) GetNftCollection(ctx context.Context, params oas.GetNftCollectionParams) (oas.GetNftCollectionRes, error) {
	account, err := tongo.ParseAccountID(params.AccountID)
	if err != nil {
		return &oas.BadRequest{Error: err.Error()}, nil
	}

	collection, err := h.storage.GetNftCollectionByCollectionAddress(ctx, account)
	if errors.Is(err, core.ErrEntityNotFound) {
		return &oas.NotFound{Error: err.Error()}, nil
	}
	if err != nil {
		return &oas.InternalError{Error: err.Error()}, nil
	}
	col := convertNftCollection(collection)
	return &col, nil
}<|MERGE_RESOLUTION|>--- conflicted
+++ resolved
@@ -2,14 +2,7 @@
 
 import (
 	"context"
-<<<<<<< HEAD
 	"errors"
-=======
-	"encoding/json"
-
-	"github.com/tonkeeper/tongo"
-
->>>>>>> 24326bb4
 	"github.com/tonkeeper/opentonapi/pkg/core"
 	"github.com/tonkeeper/opentonapi/pkg/oas"
 )
@@ -73,20 +66,7 @@
 	}
 	var collectionsRes oas.NftCollections
 	for _, collection := range collections {
-<<<<<<< HEAD
 		col := convertNftCollection(collection)
-=======
-		col := convertNftCollection(collection, h.addressBook)
-		if collection.Metadata == nil {
-			collectionsRes.NftCollections = append(collectionsRes.NftCollections, col)
-			continue
-		}
-		var metadata oas.OptNftCollectionMetadata
-		err = json.Unmarshal(collection.Metadata, &metadata)
-		if err == nil {
-			col.Metadata = metadata
-		}
->>>>>>> 24326bb4
 		collectionsRes.NftCollections = append(collectionsRes.NftCollections, col)
 	}
 	return &collectionsRes, nil
